# ODE Solvers

`solve(prob::ODEProblem,alg;kwargs)`

Solves the ODE defined by `prob` using the algorithm `alg`. If no algorithm is
given, a default algorithm will be chosen.

## Recommended Methods

It is suggested that you try choosing an algorithm using the `alg_hints`
keyword argument. However, in some cases you may want something specific,
or you may just be curious. This guide is to help you choose the right algorithm.

### Unknown Stiffness Problems

When the stiffness of the problem is unknown, it is recommended you use a
stiffness detection and auto-switching algorithm. These methods are multi-paradigm
and allow for efficient solution of both stiff and non-stiff problems. The cost
for auto-switching is very minimal but the choices are restrained and so they
are a good go-to method when applicable.

For default tolerances, `AutoTsit5(Rosenbrock23())` is a good choice. For lower
tolerances, using `AutoVern7` or `AutoVern9` with `Rodas4`, `KenCarp4`, or
`Rodas5` can all be good choices depending on the problem. For very large
systems (`>1000 ODEs?`), consider using `lsoda`.

### Non-Stiff Problems

For non-stiff problems, the native OrdinaryDiffEq.jl algorithms are vastly
more efficient than the other choices. For most non-stiff
problems, we recommend `Tsit5`. When more robust error control is required,
`BS5` is a good choice. If at moderate tolerances an the interpolation error
is very important, consider the `OwrenZen5` method. For fast solving at higher
tolerances, we recommend `BS3` (or `OwrenZen3` if the interpolation error is
important). For high accuracy but with the range of `Float64` (`~1e-8-1e-12`),
we recommend `Vern6`, `Vern7`, or `Vern8` as efficient choices.

For high accuracy non-stiff solving (`BigFloat` and tolerances like `<1e-12`),
we recommend the `Vern9` method. If a high-order method is needed with a high
order interpolant, then you should choose `Vern9` which is Order 9 with an
Order 9 interpolant. If you need extremely high accuracy (`<1e-30`?) and do
not need an interpolant, try the `Feagin12` or `Feagin14` methods. Note that the
Feagin methods are the only high-order optimized methods which do not include a
high-order interpolant (they do include a 3rd order Hermite interpolation if
needed). Note that these high order RK methods are more robust than the high order
Adams-Bashforth methods to discontinuities and achieve very high precision, and
are much more efficient than the extrapolation methods. However, the `VCABM`
method can be a good choice for high accuracy when the system of equations is
very large (`>1,000` ODEs?), the function calculation is very expensive,
or the solution is very smooth.

If strict error bounds are needed, then adaptive methods with defect controls
are required. Defect controls use an error measurement on the interpolating
polynomial to make the error estimate better capture the error over the full
interval. For medium accuracy calculations, `RK4` is a good choice.

### Stiff Problems

For stiff problems at high tolerances (`>1e-2`?) it is recommended that you use
`Rosenbrock23` or `TRBDF2`. These are robust to oscillations and massive
stiffness is needed, though are only efficient when low accuracy is needed.
`Rosenbrock23` is more efficient for small systems where re-evaluating and
re-factorizing the Jacobian is not too costly, and for sufficiently large
systems `TRBDF2` will be more efficient. `ABDF2` can be the most efficient
the largest systems or most expensive `f`.

At medium tolerances (`>1e-8`?) it is recommended you use `Rodas5`,
`Rodas4P` (the former is more efficient but the later is more reliable),
`Kvaerno5`, or `KenCarp4`. As native DifferentialEquations.jl solvers,
many Julia numeric types (such as BigFloats,
[ArbFloats](https://github.com/JuliaArbTypes/ArbFloats.jl), or
[DecFP](https://github.com/stevengj/DecFP.jl)) will work. When the equation is
defined via the `@ode_def` macro, these will be the most efficient.

For faster solving at low tolerances (`<1e-9`) but when `Vector{Float64}` is used,
use `radau`.

For asymptotically large systems of ODEs (`N>1000`?)
where `f` is very costly and the complex eigenvalues are minimal (low oscillations),
in that case `CVODE_BDF` will be the most efficient but requires `Vector{Float64}`.
`CVODE_BDF` will also do surprisingly well if the solution is smooth. However,
this method can be less stiff than other methods and stuff may fail at low
accuracy situations. Another good choice for this regime is `lsoda`.

#### Special Properties of Stiff Integrators

`ImplicitMidpoint` is a symmetric and symplectic integrator.
`Trapezoid` is a symmetric (almost symplectic) integrator with adaptive
timestepping. `ImplicitEuler` is an extension to the common algorithm with
adaptive timestepping and efficient quasi-Newton Jacobian re-usage which is fully
strong-stability presurving (SSP) for hyperbolic PDEs.

Notice that `Rodas4` loses accuracy on discretizations of nonlinear
parabolic PDEs, and thus it's suggested you replace it with `Rodas4P` in those
situations which is 3rd order. `ROS3P` is only third order and achieves 3rd order
on such problems and can thus be more efficient in this case.

## Translations from MATLAB/Python/R

For users familiar with MATLAB/Python/R, good translations of the standard
library methods are as follows:

- `ode23` --> `BS3()`
- `ode45`/`dopri5` --> `DP5()`, though in most cases `Tsit5()` is more efficient
- `ode23s` --> `Rosenbrock23()`, though in most cases `Rodas4()` is more efficient
- `ode113` --> `VCABM()`, though in many cases `Vern7()` is more efficient
- `dop853` --> `DP8()`, though in most cases `Vern7()` is more efficient
- `ode15s`/`vode` --> `QNDF()`, though in many cases `CVODE_BDF()`, `Rodas4()`
  or `radau()` are more efficient
- `ode23t` --> `Trapezoid()` for efficiency and `GenericTrapezoid()` for robustness
- `ode23tb` --> `TRBDF2`
- `lsoda` --> `lsoda()` (requires `]add LSODA; using LSODA`)
- `ode15i` --> `IDA()`, though in many cases `Rodas4()` can handle the DAE and is
  significantly more efficient

## Full List of Methods

### OrdinaryDiffEq.jl

Unless otherwise specified, the OrdinaryDiffEq algorithms all come with a
3rd order Hermite polynomial interpolation. The algorithms denoted as having a
"free" interpolation means that no extra steps are required for the
interpolation. For the non-free higher order interpolating functions, the extra
steps are computed lazily (i.e. not during the solve).

The OrdinaryDiffEq.jl algorithms achieve the highest performance for non-stiff
equations while being the most generic: accepting the most Julia-based types,
allow for sophisticated event handling, etc. On stiff ODEs these algorithms
again consistently among the top. OrdinaryDiffEq.jl is recommended for most ODE
problems.

#### Runge-Kutta Methods for Non-Stiff Equations

- `Euler`- The canonical forward Euler method. Fixed timestep only.
- `Midpoint` - The second order midpoint method. Uses embedded Euler method for
  adaptivity.
- `Heun` - The second order Heun's method. Uses embedded Euler method for
  adaptivity.
- `Ralston` - The optimized second order midpoint method. Uses embedded Euler.
  method for adaptivity.
- `RK4` - The canonical Runge-Kutta Order 4 method. Uses a defect control for
  adaptive stepping using maximum error over the whole interval.
- `BS3` - Bogacki-Shampine 3/2 method.
- `OwrenZen3` - Owren-Zennaro optimized interpolantion 3/2 method (free 3th
  order interpolant).
- `OwrenZen4` - Owren-Zennaro optimized interpolantion 4/3 method (free 4th
  order interpolant).
- `OwrenZen5` - Owren-Zennaro optimized interpolantion 5/4 method (free 5th
  order interpolant).
- `DP5` - Dormand-Prince's 5/4 Runge-Kutta method. (free 4th order interpolant).
- `Tsit5` - Tsitouras 5/4 Runge-Kutta method. (free 4th order interpolant).
- `Anas5(w)` - 4th order Runge-Kutta method designed for periodic problems.
  Requires a periodicity estimate `w` which when accurate the method becomes
  5th order (and is otherwise 4th order with less error for better estimates).
- `TanYam7` - Tanaka-Yamashita 7 Runge-Kutta method.
- `DP8` - Hairer's 8/5/3 adaption of the Dormand-Prince Runge-Kutta method.
  (7th order interpolant).
- `TsitPap8` - Tsitouras-Papakostas 8/7 Runge-Kutta method.
- `Feagin10` - Feagin's 10th-order Runge-Kutta method.
- `Feagin12` - Feagin's 12th-order Runge-Kutta method.
- `Feagin14` - Feagin's 14th-order Runge-Kutta method.

Example usage:

```julia
alg = Tsit5()
solve(prob,alg)  
```

Additionally, the following algorithms have a lazy interpolant:

- `BS5` - Bogacki-Shampine 5/4 Runge-Kutta method. (lazy 5th order interpolant).
- `Vern6` - Verner's "Most Efficient" 6/5 Runge-Kutta method. (lazy 6th order
  interpolant).
- `Vern7` - Verner's "Most Efficient" 7/6 Runge-Kutta method. (lazy 7th order
  interpolant).
- `Vern8` - Verner's "Most Efficient" 8/7 Runge-Kutta method. (lazy 8th order
  interpolant)
- `Vern9` - Verner's "Most Efficient" 9/8 Runge-Kutta method. (lazy 9th order
  interpolant)

These methods require a few extra steps in order to compute the high order
interpolation, but these steps are only taken when the interpolation is used.
These methods when lazy assume that the parameter vector `p` will be unchanged
between the moment of the interval solving and the interpolation. If `p` is
changed in a ContinuousCallback, or in a DiscreteCallback and the continuous
solution is used after the full solution, then set `lazy=false`.

Example:

```julia
solve(prob,Vern7()) # lazy by default
solve(prob,Vern7(lazy=false))
```

#### Parallel Explicit Runge-Kutta Methods

- `KuttaPRK2p5` - A 5 parallel, 2 processor explicit Runge-Kutta method of 5th order.

These methods utilize multithreading on the `f` calls to parallelize the problem. This
requires that simultaneous calls to `f` are thread-safe.

#### Explicit Strong-Stability Preserving Runge-Kutta Methods for Hyperbolic PDEs (Conservation Laws)

- `SSPRK22` - The two-stage, second order strong stability preserving (SSP)
  method of Shu and Osher (SSP coefficient 1, free 2nd order SSP interpolant).
  Fixed timestep only.
- `SSPRK33` - The three-stage, third order strong stability preserving (SSP)
  method of Shu and Osher (SSP coefficient 1, free 2nd order SSP interpolant).
  Fixed timestep only.
- `SSPRK53` - The five-stage, third order strong stability preserving (SSP)
  method of Ruuth (SSP coefficient 2.65, free 3rd order Hermite interpolant).
  Fixed timestep only.
- `SSPRK63` - The six-stage, third order strong stability preserving (SSP)
  method of Ruuth (SSP coefficient 3.518, free 3rd order Hermite interpolant).
  Fixed timestep only.
- `SSPRK73` - The seven-stage, third order strong stability preserving (SSP)
  method of Ruuth (SSP coefficient 4.2879, free 3rd order Hermite interpolant). Fixed timestep only.
- `SSPRK83` - The eight-stage, third order strong stability preserving (SSP)
  method of Ruuth (SSP coefficient 5.107, free 3rd order Hermite interpolant).
  Fixed timestep only.
- `SSPRK432` - A  3/2 adaptive strong stability preserving (SSP) method with
  five stages (SSP coefficient 2, free 2nd order SSP interpolant).
- `SSPRK932` - A  3/2 adaptive strong stability preserving (SSP) method with
  nine stages (SSP coefficient 6, free 3rd order Hermite interpolant).
- `SSPRK54` - The five-stage, fourth order strong stability preserving (SSP)
  method of Spiteri and Ruuth (SSP coefficient 1.508, 3rd order Hermite
  interpolant). Fixed timestep only.
- `SSPRK104` - The ten-stage, fourth order strong stability preserving method
  of Ketcheson (SSP coefficient 6, free 3rd order Hermite interpolant).
  Fixed timestep only.
- `SSPRKMSVS32` - 3-stage, 2nd order SSP-optimal linear multistep method.
  (SSP coefficent 0.5, 3rd order Hermite interpolant). Fixed timestep only.
- `SSPRKMSVS43` - 4-stage, 3rd order SSP-optimal linear multistep method.
  (SSP coefficent 0.33, 3rd order Hermite interpolant). Fixed timestep only.

The SSP coefficients of the methods can be queried as `ssp_coefficient(alg)`.
All explicit SSP methods take two optional arguments
`SSPXY(stage_limiter!, step_limiter!)`, where `stage_limiter!` and `step_limiter`
are functions taking arguments of the form `limiter!(u, f, t)`. Here, `u` is the
new solution value (updated inplace) after an explicit Euler stage / the whole
time step , `f` the time derivative function (semidiscretisation for PDEs), and
`t` the current time. These limiters can be used to enforce physical constraints,
e.g. the positivity preserving limiters of Zhang and Shu (Zhang, Xiangxiong, and
Chi-Wang Shu. "Maximum-principle-satisfying and positivity-preserving high-order
schemes for conservation laws: survey and new developments." Proceedings of the
Royal Society of London A: Mathematical, Physical and Engineering Sciences. The
Royal Society, 2011.).

#### Low-Storage Methods

- `ORK256` - 5-stage, second order low-storage method for wave propogation
  equations. Fixed timestep only.
- `SSPRK53_2N1` and `SSPRK53_2N2` - 5-stage, third order low-storage methods
  with large SSP coefficients. (SSP coefficient 2.18 and 2.15, free 3rd order
  Hermite interpolant). Fixed timestep only.
- `CarpenterKennedy2N54` - The five-stage, fourth order low-storage method of Carpenter and Kennedy
  (free 3rd order Hermite interpolant). Fixed timestep only. Designed for hyperbolic PDEs (stability properties).
- `NDBLSRK124` - 12-stage, fourth order low-storage method with optimized
  stability regions for advection-dominated problems. Fixed timestep only.
- `NDBLSRK134` - 13-stage, fourth order low-storage method with optimized
  stability regions for advection-dominated problems. Fixed timestep only.
- `NDBLSRK144` - 14-stage, fourth order low-storage method with optimized
  stability regions for advection-dominated problems. Fixed timestep only.
- `CFRLDDRK64` - 6-stage, fourth order low-storage, low-dissipation,
  low-dispersion scheme. Fixed timestep only.
- `TSLDDRK74` - 7-stage, fourth order low-storage low-dissipation,
  low-dispersion scheme with maximal accuracy and stability limit
  along the imaginary axes. Fixed timestep only.
- `DGLDDRK73_C` - 7-stage, third order low-storage low-dissipation,
  low-dispersion scheme for discontinuous Galerkin space discretizations
  applied to wave propagation problems, optimized for PDE discretizations
  when maximum spatial step is small due to geometric features of computational
  domain. Fixed timestep only.
- `DGLDDRK84_C` - 8-stage, fourth order low-storage low-dissipation,
  low-dispersion scheme for discontinuous Galerkin space discretizations
  applied to wave propagation problems, optimized for PDE discretizations
  when maximum spatial step is small due to geometric features of computational
  domain. Fixed timestep only.
- `DGLDDRK84_F` - 8-stage, fourth order low-storage low-dissipation,
  low-dispersion scheme for discontinuous Galerkin space discretizations
  applied to wave propagation problems, optimized for PDE discretizations
  when the maximum spatial step size is not constrained. Fixed timestep only.
- `HSLDDRK64` - 6-stage, fourth order low-stage, low-dissipation, low-dispersion
  scheme. Fixed timestep only.
- `RK46NL` - 6-stage, fourth order low-stage, low-dissipation, low-dispersion
  scheme. Fixed timestep only.
- `ParsaniKetchesonDeconinck3S32` - 3-stage, second order (3S) low-storage scheme, optimised for for the
  spectral difference method applied to wave propagation problems.
- `ParsaniKetchesonDeconinck3S82` - 8-stage, second order (3S) low-storage scheme, optimised for for the
  spectral difference method applied to wave propagation problems.
- `ParsaniKetchesonDeconinck3S53` - 5-stage, third order (3S) low-storage scheme, optimised for for the
  spectral difference method applied to wave propagation problems.
- `ParsaniKetchesonDeconinck3S173` - 17-stage, third order (3S) low-storage scheme, optimised for for the
  spectral difference method applied to wave propagation problems.
- `ParsaniKetchesonDeconinck3S94` - 9-stage, fourth order (3S) low-storage scheme, optimised for for the
  spectral difference method applied to wave propagation problems.
- `ParsaniKetchesonDeconinck3S184` - 18-stage, fourth order (3S) low-storage scheme, optimised for for the
  spectral difference method applied to wave propagation problems.
- `ParsaniKetchesonDeconinck3S105` - 10-stage, fifth order (3S) low-storage scheme, optimised for for the
  spectral difference method applied to wave propagation problems.
- `ParsaniKetchesonDeconinck3S205` - 20-stage, fifth order (3S) low-storage scheme, optimised for for the
  spectral difference method applied to wave propagation problems.
- `CKLLSRK43_2` - 4-stage, third order low-storage scheme, optimised for compressible Navier–Stokes equations..
- `CKLLSRK54_3C` - 5-stage, fourth order low-storage scheme, optimised for compressible Navier–Stokes equations.
- `CKLLSRK95_4S` - 9-stage, fifth order low-storage scheme, optimised for compressible Navier–Stokes equations.
- `CKLLSRK95_4C` - 9-stage, fifth order low-storage scheme, optimised for compressible Navier–Stokes equations.
- `CKLLSRK95_4M` - 9-stage, fifth order low-storage scheme, optimised for compressible Navier–Stokes equations.
- `CKLLSRK54_3C_3R` - 5-stage, fourth order low-storage scheme, optimised for compressible Navier–Stokes equations.
- `CKLLSRK54_3M_3R` - 5-stage, fourth order low-storage scheme, optimised for compressible Navier–Stokes equations.
- `CKLLSRK54_3N_3R` - 5-stage, fourth order low-storage scheme, optimised for compressible Navier–Stokes equations.
- `CKLLSRK85_4C_3R` - 8-stage, fifth order low-storage scheme, optimised for compressible Navier–Stokes equations.
- `CKLLSRK85_4M_3R` - 8-stage, fifth order low-storage scheme, optimised for compressible Navier–Stokes equations.
- `CKLLSRK85_4P_3R` - 8-stage, fifth order low-storage scheme, optimised for compressible Navier–Stokes equations.
- `CKLLSRK54_3N_4R` - 5-stage, fourth order low-storage scheme, optimised for compressible Navier–Stokes equations.
- `CKLLSRK54_3M_4R` - 5-stage, fourth order low-storage scheme, optimised for compressible Navier–Stokes equations.
- `CKLLSRK65_4M_4R` - 6-stage, fifth order low-storage scheme, optimised for compressible Navier–Stokes equations.
- `CKLLSRK85_4FM_4R` - 8-stage, fifth order low-storage scheme, optimised for compressible Navier–Stokes equations.
- `CKLLSRK75_4M_5R` - 7-stage, fifth order low-storage scheme, optimised for compressible Navier–Stokes equations.

__NOTE__: All the 2N Methods (`ORK256`, `CarpenterKennedy2N54`, `NDBLSRK124`, `NDBLSRK134`, `NDBLSRK144`, `DGLDDRK73_C`, `DGLDDRK84_C`, `DGLDDRK84_F` and `HSLDDRK64`) work on the basic principle of being able to perform step `S1 = S1 + F(S2)` in just 2 registers. Certain optimizations have been done to achieve this theoritical limit (when `alias_u0` is set) but have a limitation that `du` should always be on the left hand side (assignments only) in the implementation.

Example - This is an invalid implementation for 2N methods:

```julia
function f(du,u,p,t)
  du[1] = u[1] * u[2]
  du[2] = du[1] * u[2] # du appears on the RHS
end
```

If you don't wish to have the optimization and have to use `du` on the RHS, please set the keyword argument `williamson_condition` to `false` in the algorithm (by default it is set to `true`). In this case 3 registers worth memory would be needed instead.

Example :

```julia
alg = CarpenterKennedy2N54(;williamson_condition=false)
```

So the above implementation of `f` becomes valid.

#### Parallelized Explicit Extrapolation Methods

The following are adaptive order, adaptive step size extrapolation methods:

- `AitkenNevillie` - Euler extrapolation using Aitken-Neville with the Romberg Sequence.
- `ExtrapolationMidpointDeuflhard` - Midpoint extrapolation using Barycentric coordinates
- `ExtrapolationMidpointHairerWanner` - Midpoint extrapolation using Barycentric coordinates,
  following Hairer's `ODEX` in the adaptivity behavior.

These methods have arguments for `max_order`, `min_order`, and `init_order` on the adaptive order
<<<<<<< HEAD
algorithm. `threading` denotes whether to automatically multithread the `f` evaluations,
allowing for a high degree of within-method parallelism. The defaults are:
=======
algorithm. These methods also have an argument for enabling `threading` for calculation. The defaults are:
>>>>>>> 72dd49f4

- `max_order=10`
- `min_order=1` except for `ExtrapolationMidpointHairerWanner` it's 2.
- `init_order=5`
- `threading=true`

Additionally, the `ExtrapolationMidpointDeuflhard` and `ExtrapolationMidpointHairerWanner`
methods have the additional argument:

* `sequence`: the step-number sequences, also called the subdividing
 sequence. Possible values are `:harmonic`, `:romberg` or `:bulirsch`. Default
 is `:harmonic`.

To override, utilize the keyword arguments. For example:

```julia
alg = ExtrapolationMidpointDeuflhard(max_order=7,min_order=4,init_order=4,sequence=:bulirsch,threading=false)
solve(prob,alg)
```

Note that the order that is referred to is the extrapolation order. For `AitkenNevillie`
this is the order of the method, for the others an extrapolation order of `n`
gives an order `2(n+1)` method.

#### Explicit Multistep Methods

Methods using the approximation at more than one previous mesh point to determine
the approximation at the next point are called multistep methods. These methods
tend to be more efficient as the size of the system or the cost of `f` increases.

##### Adams-Bashforth Explicit Methods

These methods require a choice of `dt`.

- `AB3` - The 3-step third order multistep method. Ralston's Second Order Method
  is used to calculate starting values.
- `AB4` - The 4-step fourth order multistep method. Runge-Kutta method of order
  4 is used to calculate starting values.  
- `AB5` - The 5-step fifth order multistep method. Runge-Kutta method of order
  4 is used to calculate starting values.  
- `ABM32` - It is third order method. In `ABM32`, `AB3` works as predictor and
  Adams Moulton 2-steps method works as Corrector. Ralston's Second Order Method
  is used to calculate starting values.  
- `ABM43` - It is fourth order method. In `ABM43`, `AB4` works as predictor and
  Adams Moulton 3-steps method works as Corrector. Runge-Kutta method of order
  4 is used to calculate starting values.  
- `ABM54` - It is fifth order method. In `ABM54`, `AB5` works as predictor and
  Adams Moulton 4-steps method works as Corrector. Runge-Kutta method of order 4
  is used to calculate starting values.

##### Adaptive step size Adams explicit Methods

- `VCAB3` - The 3rd order Adams method. Bogacki-Shampine 3/2 method is used to
  calculate starting values.  
- `VCAB4` - The 4th order Adams method. Runge-Kutta 4 is used to calculate
  starting values.  
- `VCAB5` - The 5th order Adams method. Runge-Kutta 4 is used to calculate
  starting values.
- `VCABM3` - The 3rd order Adams-Moulton method. Bogacki-Shampine 3/2 method is used
  to calculate starting values.  
- `VCABM4` - The 4th order Adams-Moulton method. Runge-Kutta 4 is used to calculate
  starting values.  
- `VCABM5` - The 5th order Adams-Moulton method. Runge-Kutta 4 is used to calculate
  starting values.
- `VCABM` - An adaptive order adaptive time Adams Moulton method. It uses an
  order adaptivity algorithm is derived from Shampine's DDEABM.
- `AN5` - An adaptive 5th order fixed-leading coefficient Adams method in
  Nordsieck form.
- `JVODE_Adams` - An adaptive time adaptive order fixed-leading coefficient Adams
  method in Nordsieck form. The order adaptivity algorithm is derived from
  Sundials' `CVODE_Adams`. In development.

#### Methods for Stiff Equations

##### SDIRK Methods

- `ImplicitEuler` - A 1st order implicit solver. A-B-L-stable. Adaptive
  timestepping through a divided differences estimate via memory. Strong-stability
  preserving (SSP).
- `ImplicitMidpoint` - A second order A-stable symplectic and symmetric implicit
  solver. Good for highly stiff equations which need symplectic integration.
- `Trapezoid` - A second order A-stable symmetric ESDIRK method. "Almost
  symplectic" without numerical dampening. Also known as Crank-Nicolson when
  applied to PDEs. Adaptive timestepping via divided differences on the memory.
  Good for highly stiff equations which are non-oscillatory.
- `TRBDF2` - A second order A-B-L-S-stable one-step ESDIRK method. Includes
  stiffness-robust error estimates for accurate adaptive timestepping, smoothed
  derivatives for highly stiff and oscillatory problems.
- `GenericImplicitEuler` - A 1st order A-B-L-stable implicit solver with adaptive
  timestepping through a divided differences estimate via memory. Strong-stability
  preserving (SSP). Uses an external nonlinear solver. Defaults to trust region
  dogleg with full Newton, making it more robust to numerical instability at
  the cost of being less efficient.
- `GenericTrapezoid` - A second order A-stable symplectic implicit solver. Also known
  as Crank-Nicolson when applied to PDEs. Adaptive timestepping via divided
  differences on the memory. Good for highly stiff equations which are
  non-oscillatory.
  Uses an external nonlinear solver. Defaults to trust region
  dogleg with full Newton, making it more robust to numerical instability at
  the cost of being less efficient.
- `SDIRK2` - An A-B-L stable 2nd order SDIRK method
- `Kvaerno3` - An A-L stable stiffly-accurate 3rd order ESDIRK method
- `KenCarp3` - An A-L stable stiffly-accurate 3rd order ESDIRK method with splitting
- `Cash4` - An A-L stable 4th order SDIRK method
- `Hairer4` - An A-L stable 4rd order SDIRK method
- `Hairer42` - An A-L stable 4rd order SDIRK method
- `Kvaerno4` - An A-L stable stiffly-accurate 4rd order ESDIRK method
- `KenCarp4` - An A-L stable stiffly-accurate 4rd order ESDIRK method with splitting
- `Kvaerno5` - An A-L stable stiffly-accurate 5rd order ESDIRK method
- `KenCarp5` - An A-L stable stiffly-accurate 5rd order ESDIRK method with splitting

##### Fully-Implicit Runge-Kutta Methods (FIRK)

- `Radau5` - An A-B-L stable fully implicit Runge-Kutta method with internal
  tableau complex basis transform for efficiency.

##### Rosenbrock Methods

- `Rosenbrock23` - An Order 2/3 L-Stable Rosenbrock-W method which is good for very
  stiff equations with oscillations at low tolerances. 2nd order stiff-aware
  interpolation.
- `Rosenbrock32` - An Order 3/2 A-Stable Rosenbrock-W method which is good for mildy
  stiff equations without oscillations at low tolerances. Note that this method
  is prone to instability in the presence of oscillations, so use with caution.
  2nd order stiff-aware interpolation.
- `ROS3P` - 3rd order A-stable and stiffly stable Rosenbrock method. Keeps high
  accuracy on discretizations of nonlinear parabolic PDEs.
- `Rodas3` - 3rd order A-stable and stiffly stable Rosenbrock method.
- `RosShamp4`- An A-stable 4th order Rosenbrock method.
- `Veldd4` - A 4th order D-stable Rosenbrock method.
- `Velds4` - A 4th order A-stable Rosenbrock method.
- `GRK4T` - An efficient 4th order Rosenbrock method.
- `GRK4A` - An A-stable 4th order Rosenbrock method. Essentially "anti-L-stable"
  but efficient.
- `Ros4LStab` - A 4th order L-stable Rosenbrock method.
- `Rodas4` - A 4th order A-stable stiffly stable Rosenbrock method with a
  stiff-aware 3rd order interpolant
- `Rodas42` - A 4th order A-stable stiffly stable Rosenbrock method with a
  stiff-aware 3rd order interpolant
- `Rodas4P` - A 4th order A-stable stiffly stable Rosenbrock method with a
  stiff-aware 3rd order interpolant. 4th order on linear parabolic problems and
  3rd order accurate on nonlinear parabolic problems (as opposed to lower if not
  corrected).
- `Rodas5` - A 5th order A-stable stiffly stable Rosenbrock method. Currently has
  a Hermite interpolant because its stiff-aware 3rd order interpolant is not
  yet implemented.

##### Stabilized Explicit Methods

- `ROCK2` - Second order stabilized Runge-Kutta method. Exhibits high stability
  for real eigenvalues and is smoothened to allow for moderate sized complex
  eigenvalues.
- `ROCK4` - Fourth order stabilized Runge-Kutta method. Exhibits high stability
  for real eigenvalues and is smoothened to allow for moderate sized complex
  eigenvalues.
- `RKC` - Second order stabilized Runge-Kutta method. Exhibits high stability
  for real eigenvalues and is smoothened to allow for moderate sized complex
  eigenvalues.
- `SERK2v2` - Second order stabilized extrapolated Runge-Kutta method. Exhibits
  high stability for real eigenvalues and is smoothened to allow for moderate
  sized complex eigenvalues.
- `ESERK5` - Fifth order stabilized extrapolated Runge-Kutta method. Exhibits
  high stability for real eigenvalues and is smoothened to allow for moderate
  sized complex eigenvalues.

ROCK methods offer a `min_stages` and `max_stages` functionality. SERK methods
derive higher orders by Aitken-Neville algorithm. SERK2v2 is defaulted to Predictive
control but has option of PI control.

#### Parallelized Implicit Extrapolation Methods

The following are adaptive order, adaptive step size extrapolation methods:

- `ImplicitEulerExtrapolation` - Extrapolation of implicit Euler method with Romberg sequence.
  Similar to Hairer's `SEULEX`.
- `ImplicitDeuflhardExtrapolation` - Midpoint extrapolation using Barycentric coordinates
- `ImplicitHairerWannerExtrapolation` - Midpoint extrapolation using Barycentric coordinates,
  following Hairer's `SODEX` in the adaptivity behavior.

These methods have arguments for `max_order`, `min_order`, and `init_order` on the adaptive order
algorithm. `threading` denotes whether to automatically multithread the `f` evaluations
and J/W instantiations+factorizations, allowing for a high degree of
within-method parallelism. The defaults are:

- `max_order=10`
- `min_order=1` except for `ImplicitHairerWannerExtrapolation` it's 2.
- `init_order=5`
- `threading=true`

Additionally, the `ImplicitDeuflhardExtrapolation` and `ImplicitHairerWannerExtrapolation`
methods have the additional argument:

* `sequence`: the step-number sequences, also called the subdividing
 sequence. Possible values are `:harmonic`, `:romberg` or `:bulirsch`. Default
 is `:harmonic`.

To override, utilize the keyword arguments. For example:

```julia
alg = ImplicitEulerExtrapolation(max_order=7,min_order=4,init_order=4,sequence=:bulirsch)
solve(prob,alg)
```

Note that the order that is referred to is the extrapolation order. For `ImplicitEulerExtrapolation`
this is the order of the method, for the others an extrapolation order of `n`
gives an order `2(n+1)` method.

##### Exponential Methods for Linear and Affine Problems

- `LinearExponential` - Exact solution formula for linear, time-independent problems.
  Expects the right hand side function to be a
  [`AbstractDiffEqOperator`](../features/diffeq_operator.html).

Options:

- `krylov` - symbol. One of
  - :off (default) - cache the operator beforehand. Requires `Matrix(A)` method
    defined for the operator `A`.
  - :simple - uses simple Krylov approximations with fixed subspace size `m`.
  - :adaptive - uses adaptive Krylov approximations with internal timestepping.
- `m` - integer, default: `30`. Controls the size of Krylov subsapce if
  `krylov=:simple`, and the initial subspace size if `krylov=:adaptive`.
- `iop` - integer, default: `0`. If not zero, determines the length of the incomplete
  orthogonalization procedure (IOP) [^1]. Note that if the linear operator/jacobian is hermitian,
  then the Lanczos algorithm will always be used and the IOP setting is ignored.

##### Exponential Runge-Kutta Methods

These methods are all fixed timestepping only.

- `LawsonEuler` - First order exponential Euler scheme.
- `NorsettEuler` - First order exponential-RK scheme. Alias: `ETD1`.
- `ETD2` - Second order Exponential Time Differencing method (in development).
- `ETDRK2` - 2nd order exponential-RK scheme.
- `ETDRK3` - 3rd order exponential-RK scheme.
- `ETDRK4` - 4th order exponential-RK scheme.
- `HochOst4` - 4th order exponential-RK scheme with stiff order 4.

The methods are intended for semilinear problems constructed by
[`SplitODEProblem`](../types/split_ode_types.html) or `SplitODEFunction`. They can
also be used for a general nonlinear problem, in which case the jacobian of the right
hand side is used as the linear operator in each time step.

Except for `ETD2`, all methods come with these options, which can be set in the methods'
constructor:

- `krylov` - boolean, default: `false`. Determines whether Krylov approximation or operator
  caching is used, the latter only available for semilinear problems.
- `m` - integer, default: `30`. Controls the size of Krylov subsapce.
- `iop` - integer, default: `0`. If not zero, determines the length of the incomplete
  orthogonalization procedure (IOP) [^1]. Note that if the linear operator/jacobian is hermitian,
  then the Lanczos algorithm will always be used and the IOP setting is ignored.
- `autodiff` and `chunksize`: autodiff control if problem is not semilinear and explicit jacobian
  is not given. See [Extra Options](#Extra-Options-1) for more details.

##### Adaptive Exponential Rosenbrock Methods

- `Exprb32` - 3rd order adaptive Exponential-Rosenbrock scheme.
- `Exprb43` - 4th order adaptive Exponential-Rosenbrock scheme.

The exponential rosenbrock methods cannot be applied to semilinear problems. Options for the
solvers are the same as [Exponential Runge-Kutta Methods](#Exponential-Runge-Kutta-Methods-1)
except that Krylov approximation is always used.

##### Exponential Propagation Iterative Runge-Kutta Methods (EPIRK)

These methods are all fixed timestepping only.

- `Exp4` - 4th order EPIRK scheme.
- `EPIRK4s3A` - 4th order EPIRK scheme with stiff order 4.
- `EPIRK4s3B` - 4th order EPIRK scheme with stiff order 4.
- `EPIRK5P1` - 5th order EPIRK scheme.
- `EPIRK5P2` - 5th order EPIRK scheme.
- `EPIRK5s3` - 5th order "horizontal" EPIRK scheme with stiff order 5. Broken.
- `EXPRB53s3`- 5th order EPIRK scheme with stiff order 5.

Options:

- `adaptive_krylov` - boolean, default: `true`. Determines if the adaptive Krylov algorithm
  with timestepping of Neisen & Wright is used.
- `m` - integer, default: `30`. Controls the size of Krylov subsapce, or the size for the
  first step if `adaptive_krylov=true`.
- `iop` - integer, default: `0`. If not zero, determines the length of the incomplete
  orthogonalization procedure (IOP) [^1]. Note that if the linear operator/jacobian is hermitian,
  then the Lanczos algorithm will always be used and the IOP setting is ignored.
- `autodiff` and `chunksize`: autodiff control if problem is not semilinear and explicit jacobian
  is not given. See [Extra Options](#Extra-Options-1) for more details.

It should be noted that many of the methods are still at an experimental stage of development,
and thus should be used with caution.

##### Multistep Methods

Quasi-constant stepping is the time stepping strategy which matches the classic
GEAR, LSODE,  and `ode15s` integrators. The variable-coefficient methods match
the ideas of the classic EPISODE integrator and early VODE designs. The Fixed
Leading Coefficient (FLC) methods match the behavior of the classic VODE and
Sundials CVODE integrator.

- `QNDF1` - An adaptive order 1 quasi-constant timestep L-stable numerical
  differentiation function (NDF) method. Optional parameter `kappa` defaults
  to Shampine's accuracy-optimal `-0.1850`.
- `QBDF1` - An adaptive order 1 L-stable BDF method. This is equivalent to
  implicit Euler but using the BDF error estimator.
- `ABDF2` - An adaptive order 2 L-stable fixed leading coefficient multistep
  BDF method.
- `QNDF` - An adaptive order quasi-constant timestep NDF method. Utilizes
  Shampine's accuracy-optimal `kappa` values as defaults (has a keyword argument
  for a tuple of `kappa` coefficients).
- `QBDF` - An adaptive order quasi-constant timestep BDF method.
- `JVODE_BDF` - An adaptive time adaptive order fixed-leading coefficient BDF
  method in Nordsieck form. In development.
- `MEBDF2` - The second order Modified Extended BDF method, which has improved
  stability properties over the standard BDF. Fixed timestep only.

##### Implicit Strong-Stability Preserving Runge-Kutta Methods for Hyperbolic PDEs (Conservation Laws)

- `SSPSDIRK2` - A second order A-L stable symplectic SDIRK method with the strong
  stability preserving (SSP) property (SSP coefficient 2). Fixed timestep only.

##### Extra Options

All of the Rosenbrock and SDIRK methods allow for specification of `linsolve`:
the linear solver which is used. For more information on specifying the linear
solver, see
[the manual page on solver specification](../features/linear_nonlinear.html).

The following methods allow for specification of `nlsolve`: the nonlinear
solver which is used:

- `GenericImplicitEuler`
- `GenericTrapezoid`

Note that performance overload information (Jacobians etc.) are not used in this
mode. This can control autodifferentiation of the Jacobian as well.
For more information on specifying the nonlinear solver, see
[the manual page on solver specification](../features/linear_nonlinear.html).

Additionally, the Rosenbrock and SDIRK methods have differentiation
controls. In each of these, `autodiff` can be set to turn on/off
autodifferentiation, and `chunk_size` can be used to set the chunksize of the Dual
 numbers (see the
[documentation for ForwardDiff.jl for details](http://www.juliadiff.org/ForwardDiff.jl/advanced_usage.html#configuring-chunk-size)).
In addition, the Rosenbrock and SDIRK methods can set `diff_type`, which is the
type of numerical differentiation that is used (when autodifferentiation is
disabled). The choices are `Val{:central}`, `Val{:forward}` or `Val{:complex}`.

Examples:

```julia
sol = solve(prob,Rosenbrock23()) # Standard, uses autodiff
sol = solve(prob,Rosenbrock23(chunk_size=10)) # Autodiff with chunksize of 10
sol = solve(prob,Rosenbrock23(autodiff=false)) # Numerical differentiation with central differencing
sol = solve(prob,Rosenbrock23(autodiff=false,diff_type=Val{:forward})) # Numerical differentiation with forward differencing
```

#### Tableau Method

Additionally, there is the tableau method:

- `ExplicitRK` - A general Runge-Kutta solver which takes in a tableau. Can be adaptive. Tableaus
  are specified via the keyword argument `tab=tableau`. The default tableau is
  for Dormand-Prince 4/5. Other supplied tableaus can be found in the Supplied Tableaus section.

Example usage:

```julia
alg = ExplicitRK(tableau=constructDormandPrince())
solve(prob,alg)
```

#### CompositeAlgorithm

One unique feature of OrdinaryDiffEq.jl is the `CompositeAlgorithm`, which allows
you to, with very minimal overhead, design a multimethod which switches between
chosen algorithms as needed. The syntax is `CompositeAlgorithm(algtup,choice_function)`
where `algtup` is a tuple of OrdinaryDiffEq.jl algorithms, and `choice_function`
is a function which declares which method to use in the following step. For example,
we can design a multimethod which uses `Tsit5()` but switches to `Vern7()` whenever
`dt` is too small:

```julia
choice_function(integrator) = (Int(integrator.dt<0.001) + 1)
alg_switch = CompositeAlgorithm((Tsit5(),Vern7()),choice_function)
```

The `choice_function` takes in an `integrator` and thus all of the features
available in the [Integrator Interface](@ref) can be used in the choice
function.

A helper algorithm was created for building 2-method automatic switching for
stiffness detection algorithms. This is the `AutoSwitch` algorithm with the
following options:

```julia
AutoSwitch(nonstiffalg::nAlg, stiffalg::sAlg;
           maxstiffstep=10, maxnonstiffstep=3,
           nonstifftol::T=9//10, stifftol::T=9//10,
           dtfac=2.0, stiffalgfirst=false)
```

The `nonstiffalg` must have an appropriate stiffness estimate built into the
method. The `stiffalg` can receive its estimate from the Jacobian calculation.
`maxstiffstep` is the number of stiffness detects before switching to the stiff
algorithm and `maxnonstiffstep` is vice versa. `nonstifftol` and `stifftol` are
the tolerances associated with the stiffness comparison against the stability
region. `dtfac` is the factor that `dt` is changed when switching: multiplied
when going from non-stiff to stiff and divided when going stiff to non-stiff.
`stiffalgfirst` denotes whether the first step should use the stiff algorithm.

##### Pre-Built Stiffness Detecting and Auto-Switching Algorithms

These methods require a `Autoalg(stiffalg)` to be chosen as the method to switch
to when the ODE is stiff. It can be any of the OrdinaryDiffEq.jl one-step stiff
methods and has all of the arguments of the `AutoSwitch` algorithm.

- `AutoTsit5` - `Tsit5` with automated switching.
- `AutoDP5` - `DP5` with automated switching.
- `AutoVern6` - `Vern6` with automated switching.
- `AutoVern7` - `Vern7` with automated switching.
- `AutoVern8` - `Vern8` with automated switching.
- `AutoVern9` - `Vern9` with automated switching.

Example:

```julia
tsidas_alg = AutoTsit5(Rodas5())
sol = solve(prob,tsidas_alg)

tsidas_alg = AutoTsit5(Rodas5(),nonstifftol = 11/10)
```

Is the `Tsit5` method with automatic switching to `Rodas5`.

### Sundials.jl

Note that this setup is not automatically included with DifferentialEquations.jl.
To use the following algorithms, you must install and use Sundials.jl:

```julia
]add Sundials
using Sundials
```

The Sundials suite is built around multistep methods. These methods are more efficient
than other methods when the cost of the function calculations is really high, but
for less costly functions the cost of nurturing the timestep overweighs the benefits.
However, the BDF method is a classic method for stiff equations and "generally works".

  - `CVODE_BDF` - CVode Backward Differentiation Formula (BDF) solver.
  - `CVODE_Adams` - CVode Adams-Moulton solver.
  - `ARKODE` - Explicit and ESDIRK Runge-Kutta methods of orders 2-8 depending
    on choice of options.

The Sundials algorithms all come with a 3rd order Hermite polynomial interpolation.
Note that the constructors for the Sundials algorithms take two main arguments:

  - `method` - This is the method for solving the implicit equation. For BDF this
    defaults to `:Newton` while for Adams this defaults to `:Functional`. These
    choices match the recommended pairing in the Sundials.jl manual. However,
    note that using the `:Newton` method may take less iterations but requires
    more memory than the `:Function` iteration approach.
  - `linearsolver` - This is the linear solver which is used in the `:Newton` method.

  The choices for the linear solver are:

  - `:Dense` - A dense linear solver.
  - `:Band` - A solver specialized for banded Jacobians. If used, you must set the
    position of the upper and lower non-zero diagonals via `jac_upper` and
    `jac_lower`.
  - `:Diagonal` - This method is specialized for diagonal Jacobians.
  - `:GMRES` - A GMRES method. Recommended first choice Krylov method
  - `:BCG` - A Biconjugate gradient method.
  - `:PCG` - A preconditioned conjugate gradient method. Only for symmetric
    linear systems.
  - `:TFQMR` - A TFQMR method.
  - `:KLU` - A sparse factorization method. Requires that the user specifies a
    Jacobian. The Jacobian must be set as a sparse matrix in the `ODEProblem`
    type.

Example:

```julia
CVODE_BDF() # BDF method using Newton + Dense solver
CVODE_BDF(method=:Functional) # BDF method using Functional iterations
CVODE_BDF(linear_solver=:Band,jac_upper=3,jac_lower=3) # Banded solver with nonzero diagonals 3 up and 3 down
CVODE_BDF(linear_solver=:BCG) # Biconjugate gradient method                                   
```

The main options for `ARKODE` are the choice between explicit and implicit and
the method order, given via:

```julia
ARKODE(Sundials.Explicit()) # Solve with explicit tableau of default order 4
ARKODE(Sundials.Implicit(),order = 3) # Solve with explicit tableau of order 3
```

The order choices for explicit are 2 through 8 and for implicit 3 through 5.
Specific methods can also be set through the `etable` and `itable` options
for explicit and implicit tableaus respectively. The available tableaus are:

`etable`:

- `HEUN_EULER_2_1_2`: 2nd order Heun's method
- `BOGACKI_SHAMPINE_4_2_3`:
- `ARK324L2SA_ERK_4_2_3`: explicit portion of Kennedy and Carpenter's 3rd
  order method
- `ZONNEVELD_5_3_4`: 4th order explicit method
- `ARK436L2SA_ERK_6_3_4`: explicit portion of Kennedy and Carpenter's 4th
  order method
- `SAYFY_ABURUB_6_3_4`: 4th order explicit method
- `CASH_KARP_6_4_5`: 5th order explicit method
- `FEHLBERG_6_4_5`: Fehlberg's classic 5th order method
- `DORMAND_PRINCE_7_4_5`: the classic 5th order Dormand-Prince method
- `ARK548L2SA_ERK_8_4_5`: explicit portion of Kennedy and Carpenter's 5th
  order method
- `VERNER_8_5_6`: Verner's classic 5th order method
- `FEHLBERG_13_7_8`: Fehlberg's 8th order method

`itable`:

- `SDIRK_2_1_2`: An A-B-stable 2nd order SDIRK method
- `BILLINGTON_3_3_2`: A second order method with a 3rd order error predictor
  of less stability
- `TRBDF2_3_3_2`: The classic TR-BDF2 method
- `KVAERNO_4_2_3`: an L-stable 3rd order ESDIRK method
- `ARK324L2SA_DIRK_4_2_3`: implicit portion of Kennedy and Carpenter's 3th
  order method
- `CASH_5_2_4`: Cash's 4th order L-stable SDIRK method
- `CASH_5_3_4`: Cash's 2nd 4th order L-stable SDIRK method
- `SDIRK_5_3_4`: Hairer's 4th order SDIRK method
- `KVAERNO_5_3_4`: Kvaerno's 4th order ESDIRK method
- `ARK436L2SA_DIRK_6_3_4`: implicit portion of Kennedy and Carpenter's 4th
  order method
- `KVAERNO_7_4_5`: Kvaerno's 5th order ESDIRK method
- `ARK548L2SA_DIRK_8_4_5`: implicit portion of Kennedy and Carpenter's 5th
  order method

These can be set for example via:

```julia
ARKODE(Sundials.Explicit(),etable = Sundials.DORMAND_PRINCE_7_4_5)
ARKODE(Sundials.Implicit(),itable = Sundials.KVAERNO_4_2_3)
```

All of the additional options are available. The full constructor is:

```julia
CVODE_BDF(;method=:Newton,linear_solver=:Dense,
          jac_upper=0,jac_lower=0,
          stored_upper = jac_upper + jac_lower,
          non_zero=0,krylov_dim=0,
          stability_limit_detect=false,
          max_hnil_warns = 10,
          max_order = 5,
          max_error_test_failures = 7,
          max_nonlinear_iters = 3,
          max_convergence_failures = 10)

CVODE_Adams(;method=:Functional,linear_solver=:None,
            jac_upper=0,jac_lower=0,
            stored_upper = jac_upper + jac_lower,
            krylov_dim=0,
            stability_limit_detect=false,
            max_hnil_warns = 10,
            max_order = 12,
            max_error_test_failures = 7,
            max_nonlinear_iters = 3,
            max_convergence_failures = 10)

ARKODE(stiffness=Sundials.Implicit();
      method=:Newton,linear_solver=:Dense,
      jac_upper=0,jac_lower=0,stored_upper = jac_upper+jac_lower,
      non_zero=0,krylov_dim=0,
      max_hnil_warns = 10,
      max_error_test_failures = 7,
      max_nonlinear_iters = 3,
      max_convergence_failures = 10,
      predictor_method = 0,
      nonlinear_convergence_coefficient = 0.1,
      dense_order = 3,
      order = 4,
      set_optimal_params = false,
      crdown = 0.3,
      dgmax = 0.2,
      rdiv = 2.3,
      msbp = 20,
      adaptivity_method = 0
      )
```

See [the CVODE manual](https://computation.llnl.gov/sites/default/files/public/cv_guide.pdf)
and the [ARKODE manual](https://computation.llnl.gov/sites/default/files/public/ark_guide.pdf)
for details on the additional options.

### ODEInterface.jl

The ODEInterface algorithms are the classic Fortran algorithms. While the
non-stiff algorithms are superseded by the more featured and higher performance
Julia implementations from OrdinaryDiffEq.jl, the stiff solvers such as `radau`
are some of the most efficient methods available (but are restricted for use on
arrays of Float64).

Note that this setup is not automatically included with DifferentialEquations.jl.
To use the following algorithms, you must install and use ODEInterfaceDiffEq.jl:

```julia
]add ODEInterfaceDiffEq
using ODEInterfaceDiffEq
```

  - `dopri5` - Hairer's classic implementation of the Dormand-Prince 4/5 method.
  - `dop853` - Explicit Runge-Kutta 8(5,3) by Dormand-Prince.
  - `odex` - GBS extrapolation-algorithm based on the midpoint rule.
  - `seulex` - Extrapolation-algorithm based on the linear implicit Euler method.
  - `radau` - Implicit Runge-Kutta (Radau IIA) of variable order between 5 and 13.
  - `radau5` - Implicit Runge-Kutta method (Radau IIA) of order 5.
  - `rodas` - Rosenbrock 4(3) method.
  - `ddeabm` - Adams-Bashforth-Moulton Predictor-Corrector method (order between
    1 and 12)
  - `ddebdf` - Backward Differentiation Formula (orders between 1 and 5)

Note that while the output only has a linear interpolation, a higher order
interpolation is used for intermediate dense output for `saveat` and for
event handling.

### LSODA.jl

This setup provides a wrapper to the algorithm LSODA, a well-known method which uses switching
to solve both stiff and non-stiff equations.

  - `lsoda` - The LSODA wrapper algorithm.

Note that this setup is not automatically included with DifferentialEquaitons.jl.
To use the following algorithms, you must install and use LSODA.jl:

```julia
]add LSODA
using LSODA
```

### SimpleDiffEq.jl

This setup provides access to simplified versions of a few ODE solvers. They
mostly exist for experimentation, but offer shorter compile times. They have
limitations compared to OrdinaryDiffEq.jl and are not generally faster.

  - `SimpleTsit5` - A fixed timestep integrator form of Tsit5. Not compatible
    with events.
  - `SimpleATsit5` - An adaptive Tsit5 with an interpolation in its simplest
    form. Not compatible with events.
  - `GPUSimpleATsit5` - A version of `SimpleATsit5` without the integrator
    interface. Only allows `solve`.

Note that this setup is not automatically included with DifferentialEquaitons.jl.
To use the following algorithms, you must install and use SimpleDiffEq.jl:

```julia
]add SimpleDiffEq
using SimpleDiffEq
```

### ODE.jl


Note that this setup is not automatically included with DifferentialEquaitons.jl.
To use the following algorithms, you must install and use ODE.jl:

```julia
]add ODE
using ODE
```

  - `ode23` - Bogacki-Shampine's order 2/3 Runge-Kutta  method
  - `ode45` - A Dormand-Prince order 4/5 Runge-Kutta method
  - `ode23s` - A modified Rosenbrock order 2/3 method due to Shampine
  - `ode78` - A Fehlburg order 7/8 Runge-Kutta method
  - `ode4` - The classic Runge-Kutta order 4 method
  - `ode4ms` - A fixed-step, fixed order Adams-Bashforth-Moulton method†
  - `ode4s` - A 4th order Rosenbrock method due to Shampine


†: Does not step to the interval endpoint. This can cause issues with discontinuity
detection, and [discrete variables need to be updated appropriately](../features/diffeq_arrays.html).

### MATLABDiffEq.jl

These algorithms require that the problem was defined using a `ParameterizedFunction`
via the `@ode_def` macro. Note that this setup is not automatically included
with DifferentialEquaitons.jl. To use the following algorithms, you must install
and use MATLABDiffEq.jl:

```julia
]add https://github.com/JuliaDiffEq/MATLABDiffEq.jl
using MATLABDiffEq
```

This requires a licensed MATLAB installation. The available methods are:

  - `ode23`
  - `ode45`
  - `ode113`
  - `ode23s`
  - `ode23t`
  - `ode23tb`
  - `ode15s`
  - `ode15i`

For more information on these algorithms, see
[the MATLAB documentation](https://www.mathworks.com/help/matlab/math/choose-an-ode-solver.html).

### GeometricIntegrators.jl

##### Note: This package currently segfaults on non-Linux Julia v1.0!

GeometricIntegrators.jl is a set of fixed timestep algorithms written in Julia.
Note that this setup is not automatically included with DifferentialEquaitons.jl.
To use the following algorithms, you must install and use
GeometricIntegratorsDiffEq.jl:

```julia
]add https://github.com/JuliaDiffEq/GeometricIntegratorsDiffEq.jl
using GeometricIntegratorsDiffEq
```

- `GIEuler` - 1st order Euler method
- `GIMidpoint` - 2nd order explicit midpoint method
- `GIHeun` - 2nd order Heun's method
- `GIKutta` - 3rd order Kutta's method
- `GIERK4` - standard 4th order Runge-Kutta
- `GIERK438` - 4th order Runge-Kutta, 3/8's rule
- `GIImplicitEuler` - 1st order implicit Euler method
- `GIImplicitMidpoint` - 2nd order implicit midpoint method
- `GIRadIIA2` - 2-stage order 3 Radau-IIA
- `GIRadIIA3` - 3-stage order 5 Radau-IIA
- `GISRK3` - 3-stage order 4 symmetric Runge-Kutta method
- `GIGLRK(s)` - Gauss-Legendre Runge-Kutta method of order 2s

Note that all of these methods require the user supplies `dt`.

### BridgeDiffEq.jl

Bridge.jl is a set of fixed timestep algorithms written in Julia. These methods
are made and optimized for out-of-place functions on immutable (static vector)
types. Note that this setup is not automatically included with
DifferentialEquaitons.jl. To use the following algorithms, you must install and
use BridgeDiffEq.jl:

```julia
]add https://github.com/JuliaDiffEq/BridgeDiffEq.jl
using BridgeDiffEq
```

- `BridgeR3` - 3rd order Ralston method
- `BridgeBS3` - 3rd order Bogacki-Shampine method

### TaylorIntegration.jl

TaylorIntegration.jl is a pure-Julia implementation of an adaptive order Taylor
series method for high accuracy integration of ODEs. These methods are optimized
when the absolute tolerance is required to be very low.
Note that this setup is not automatically included with DifferentialEquaitons.jl.
To use the following algorithms, you must install and
use TaylorIntegration.jl:

```julia
]add TaylorIntegration
using TaylorIntegration
```

- `TaylorMethod(order)` - Taylor integration method with maximal `order` (required)

Note: this method is much faster if you put `@taylorize` on your derivative function!

### QuDiffEq.jl

QuDiffEq.jl is a pacakge for solving differential equations using quantum algorithm. It makes use of the Yao framework for simulating quantum circuits.

Note that this setup is not automatically included with DifferentialEquaitons.jl.
To use the following algorithms, you must install and
use QuDiffEq.jl:

```julia
]add https://github.com/QuantumBFS/QuDiffEq.jl
using QuDiffEq
```

- `QuLDE(k)` - Algorithm based on truncated Taylor series. The method linearizes a system of non-linear differential equations and solves the resultant by means of a quantum circuit. `k` selects the order in the Taylor series aprroximation (for the quantum circuit).
- `QuNLDE(k,ϵ)`- Algorithm uses forward Euler to solve quadratc differential equations. `k` selects the order in the Taylor series aprroximation (for the quantum circuit). `ϵ` sets the precision for Hamiltonian evolution. 

### NeuralNetDiffEq.jl

This method trains a neural network using Flux.jl to approximate the solution of the
ODE. Currently this method isn't competitive but it is a fun curiosity that will be
improved with future integration with Zygote.

Note that this setup is not automatically included with DifferentialEquaitons.jl.
To use the following algorithms, you must install and
use NeuralNetDiffEq.jl:

```julia
]add NeuralNetDiffEq
using NeuralNetDiffEq
```

- `nnode(chain,opt=ADAM(0.1))` - Defines a neural network solver which utilizes a Flux.jl
  `chain` under the hood which must be supplied by the user. Defaults to using the ADAM
  optimization method, but the user can pass any Flux.jl optimizer.

### List of Supplied Tableaus

A large variety of tableaus have been supplied by default via DiffEqDevTools.jl.
The list of tableaus can be found in [the developer docs](https://juliadiffeq.github.io/DiffEqDevDocs.jl/latest/internals/tableaus.html).
To use them, note you must install the library:

```julia
]add DiffEqDevTools
using DiffEqDevTools
```

For the most useful and common algorithms, a hand-optimized version is supplied
in OrdinaryDiffEq.jl which is recommended for general uses (i.e. use `DP5`
instead of `ExplicitRK` with `tableau=constructDormandPrince()`). However, these
serve as a good method for comparing between tableaus and understanding the
pros/cons of the methods. Implemented are every published tableau (that I know
exists). Note that user-defined tableaus also are accepted. To see how to define
a tableau, checkout the [premade tableau source code](https://github.com/JuliaDiffEq/DiffEqDevTools.jl/blob/master/src/ode_tableaus.jl).
Tableau docstrings should have appropriate citations (if not, file an issue).

Plot recipes are provided which will plot the stability region for a given tableau.

[^1]: Koskela, A. (2015). Approximating the matrix exponential of an advection-diffusion operator using the incomplete orthogonalization method. In Numerical Mathematics and Advanced Applications-ENUMATH 2013 (pp. 345-353). Springer, Cham.<|MERGE_RESOLUTION|>--- conflicted
+++ resolved
@@ -349,12 +349,8 @@
   following Hairer's `ODEX` in the adaptivity behavior.
 
 These methods have arguments for `max_order`, `min_order`, and `init_order` on the adaptive order
-<<<<<<< HEAD
 algorithm. `threading` denotes whether to automatically multithread the `f` evaluations,
 allowing for a high degree of within-method parallelism. The defaults are:
-=======
-algorithm. These methods also have an argument for enabling `threading` for calculation. The defaults are:
->>>>>>> 72dd49f4
 
 - `max_order=10`
 - `min_order=1` except for `ExtrapolationMidpointHairerWanner` it's 2.

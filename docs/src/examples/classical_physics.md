--- conflicted
+++ resolved
@@ -147,13 +147,8 @@
 So now we know that behaviour of the position versus time. However, it will be useful to us to look at the phase space of the pendulum, i.e., and representation of all possible states of the system in question (the pendulum) by looking at its velocity and position. Phase space analysis is ubiquitous in the analysis of dynamical systems, and thus we will provide a few facilities for it.
 
 ```@example physics
-<<<<<<< HEAD
 p = plot(sol, vars = (1, 2), xlims = (-9, 9), title = "Phase Space Plot",
          xaxis = "Angular position", yaxis = "Angular velocity", leg = false)
-=======
-p = plot(sol, idxs = (1, 2), xlims = (-9, 9), title = "Phase Space Plot",
-    xaxis = "Velocity", yaxis = "Position", leg = false)
->>>>>>> 15bf2447
 function phase_plot(prob, u0, p, tspan = 2pi)
     _prob = ODEProblem(prob.f, u0, (0.0, tspan))
     sol = solve(_prob, Vern9()) # Use Vern9 solver for higher accuracy
